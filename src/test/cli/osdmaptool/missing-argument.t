  $ osdmaptool
<<<<<<< HEAD
  osdmaptool: must specify osdmap filename
   usage: [--print] <mapfilename>
     --create-from-conf      creates an osd map with default configurations
     --createsimple <numosd> [--clobber] [--pg-bits <bitsperosd>] [--pgp-bits <bits>] creates a relatively generic OSD map with <numosd> devices
     --pgp-bits <bits>       pgp_num map attribute will be shifted by <bits>
     --pg-bits <bits>        pg_num map attribute will be shifted by <bits>
     --clobber               allows osdmaptool to overwrite <mapfilename> if it already exists
     --export-crush <file>   write osdmap's crush map to <file>
     --import-crush <file>   replace osdmap's crush map with <file>
     --health                dump health checks
     --test-map-pgs [--pool <poolid>] [--pg_num <pg_num>] [--range-first <first> --range-last <last>] map all pgs
     --test-map-pgs-dump [--pool <poolid>] [--range-first <first> --range-last <last>] map all pgs
     --test-map-pgs-dump-all [--pool <poolid>] [--range-first <first> --range-last <last>] map all pgs to osds
     --mark-up-in            mark osds up and in (but do not persist)
     --mark-out <osdid>      mark an osd as out (but do not persist)
     --with-default-pool     include default pool when creating map
     --clear-temp            clear pg_temp and primary_temp
     --test-random           do random placements
     --test-map-pg <pgid>    map a pgid to osds
     --test-map-object <objectname> [--pool <poolid>] map an object to osds
     --upmap-cleanup <file>  clean up pg_upmap[_items] entries, writing
                             commands to <file> [default: - for stdout]
     --upmap <file>          calculate pg upmap entries to balance pg layout
                             writing commands to <file> [default: - for stdout]
     --upmap-max <max-count> set max upmap entries to calculate [default: 100]
     --upmap-deviation <max-deviation>
                             max deviation from target [default: .01]
     --upmap-pool <poolname> restrict upmap balancing to 1 or more pools
     --upmap-save            write modified OSDMap with upmap changes
     --dump <format>         displays the map in plain text when <format> is 'plain', 'json' if specified format is not supported
     --tree                  displays a tree of the map
     --test-crush [--range-first <first> --range-last <last>] map pgs to acting osds
=======
  osdmaptool: -h or --help for usage
>>>>>>> 9d79acda
  [1]<|MERGE_RESOLUTION|>--- conflicted
+++ resolved
@@ -1,38 +1,3 @@
   $ osdmaptool
-<<<<<<< HEAD
-  osdmaptool: must specify osdmap filename
-   usage: [--print] <mapfilename>
-     --create-from-conf      creates an osd map with default configurations
-     --createsimple <numosd> [--clobber] [--pg-bits <bitsperosd>] [--pgp-bits <bits>] creates a relatively generic OSD map with <numosd> devices
-     --pgp-bits <bits>       pgp_num map attribute will be shifted by <bits>
-     --pg-bits <bits>        pg_num map attribute will be shifted by <bits>
-     --clobber               allows osdmaptool to overwrite <mapfilename> if it already exists
-     --export-crush <file>   write osdmap's crush map to <file>
-     --import-crush <file>   replace osdmap's crush map with <file>
-     --health                dump health checks
-     --test-map-pgs [--pool <poolid>] [--pg_num <pg_num>] [--range-first <first> --range-last <last>] map all pgs
-     --test-map-pgs-dump [--pool <poolid>] [--range-first <first> --range-last <last>] map all pgs
-     --test-map-pgs-dump-all [--pool <poolid>] [--range-first <first> --range-last <last>] map all pgs to osds
-     --mark-up-in            mark osds up and in (but do not persist)
-     --mark-out <osdid>      mark an osd as out (but do not persist)
-     --with-default-pool     include default pool when creating map
-     --clear-temp            clear pg_temp and primary_temp
-     --test-random           do random placements
-     --test-map-pg <pgid>    map a pgid to osds
-     --test-map-object <objectname> [--pool <poolid>] map an object to osds
-     --upmap-cleanup <file>  clean up pg_upmap[_items] entries, writing
-                             commands to <file> [default: - for stdout]
-     --upmap <file>          calculate pg upmap entries to balance pg layout
-                             writing commands to <file> [default: - for stdout]
-     --upmap-max <max-count> set max upmap entries to calculate [default: 100]
-     --upmap-deviation <max-deviation>
-                             max deviation from target [default: .01]
-     --upmap-pool <poolname> restrict upmap balancing to 1 or more pools
-     --upmap-save            write modified OSDMap with upmap changes
-     --dump <format>         displays the map in plain text when <format> is 'plain', 'json' if specified format is not supported
-     --tree                  displays a tree of the map
-     --test-crush [--range-first <first> --range-last <last>] map pgs to acting osds
-=======
   osdmaptool: -h or --help for usage
->>>>>>> 9d79acda
   [1]